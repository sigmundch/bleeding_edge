--- conflicted
+++ resolved
@@ -105,11 +105,7 @@
 isolates_test: Skip         # BUG(4016)
 xhr_test: Skip              # BUG(4016)
 xhr_cross_origin_test: Skip # TODO(vsm): Triage XHR on IE.
-<<<<<<< HEAD
-js_interop_1_test: Pass, Fail # BUG(4631)
 subclass_dom_elements_2_test: Fail # BUG(4501)
-=======
->>>>>>> 7e3410a3
 
 
 [ $runtime == safari ]
